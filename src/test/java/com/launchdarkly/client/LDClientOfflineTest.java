--- conflicted
+++ resolved
@@ -8,11 +8,8 @@
 import java.io.IOException;
 import java.util.Map;
 
-<<<<<<< HEAD
 import static com.launchdarkly.client.TestUtil.flagWithValue;
 import static com.launchdarkly.client.TestUtil.initedFeatureStore;
-=======
->>>>>>> 1bcc8a39
 import static com.launchdarkly.client.TestUtil.jbool;
 import static com.launchdarkly.client.TestUtil.specificFeatureStore;
 import static com.launchdarkly.client.VersionedDataKind.FEATURES;
@@ -69,8 +66,7 @@
         .offline(true)
         .featureStoreFactory(specificFeatureStore(testFeatureStore))
         .build();
-    FeatureFlag flag = flagWithValue("key", jbool(true));
-    testFeatureStore.upsert(FEATURES, flag);
+    testFeatureStore.upsert(FEATURES, flagWithValue("key", jbool(true)));
     try (LDClient client = new LDClient("SDK_KEY", config)) {
       Map<String, JsonElement> allFlags = client.allFlags(user);
       assertEquals(ImmutableMap.<String, JsonElement>of("key", jbool(true)), allFlags);
@@ -79,12 +75,12 @@
 
   @Test
   public void offlineClientGetsFlagsStateFromFeatureStore() throws IOException {
-    TestFeatureStore testFeatureStore = new TestFeatureStore();
+    FeatureStore testFeatureStore = initedFeatureStore();
     LDConfig config = new LDConfig.Builder()
         .offline(true)
         .featureStoreFactory(specificFeatureStore(testFeatureStore))
         .build();
-    testFeatureStore.setFeatureTrue("key");
+    testFeatureStore.upsert(FEATURES, flagWithValue("key", jbool(true)));
     try (LDClient client = new LDClient("SDK_KEY", config)) {
       FeatureFlagsState state = client.allFlagsState(user);
       assertTrue(state.isValid());
