package com.launchdarkly.client;

<<<<<<< HEAD
=======
import com.google.gson.JsonElement;
import com.google.gson.JsonPrimitive;

import org.junit.Assert;
>>>>>>> 3a1d8555
import org.junit.Before;
import org.junit.Test;

import java.util.Arrays;

<<<<<<< HEAD
import static com.launchdarkly.client.TestUtil.fallthroughVariation;
import static com.launchdarkly.client.TestUtil.jbool;
import static com.launchdarkly.client.TestUtil.jint;
import static com.launchdarkly.client.TestUtil.js;
import static org.junit.Assert.assertEquals;
import static org.junit.Assert.assertNull;
=======
import static com.launchdarkly.client.VersionedDataKind.FEATURES;
import static com.launchdarkly.client.VersionedDataKind.SEGMENTS;
import static java.util.Collections.singletonList;
>>>>>>> 3a1d8555

public class FeatureFlagTest {

  private static LDUser BASE_USER = new LDUser.Builder("x").build();
  
  private FeatureStore featureStore;

  @Before
  public void before() {
    featureStore = new InMemoryFeatureStore();
  }

  @Test
<<<<<<< HEAD
  public void flagReturnsOffVariationIfFlagIsOff() throws Exception {
    FeatureFlag f = new FeatureFlagBuilder("feature")
        .on(false)
        .offVariation(1)
        .fallthrough(fallthroughVariation(0))
        .variations(js("fall"), js("off"), js("on"))
        .build();
    FeatureFlag.EvalResult result = f.evaluate(BASE_USER, featureStore);
    
    assertEquals(js("off"), result.getValue());
    assertEquals(0, result.getPrerequisiteEvents().size());
=======
  public void testPrereqDoesNotExist() throws EvaluationException {
    String keyA = "keyA";
    String keyB = "keyB";
    FeatureFlag f1 = newFlagWithPrereq(keyA, keyB);

    featureStore.upsert(FEATURES, f1);
    LDUser user = new LDUser.Builder("userKey").build();
    FeatureFlag.EvalResult actual = f1.evaluate(user, featureStore);

    Assert.assertNull(actual.getValue());
    Assert.assertNotNull(actual.getPrerequisiteEvents());
    Assert.assertEquals(0, actual.getPrerequisiteEvents().size());
>>>>>>> 3a1d8555
  }
  
  @Test
<<<<<<< HEAD
  public void flagReturnsNullIfFlagIsOffAndOffVariationIsUnspecified() throws Exception {
    FeatureFlag f = new FeatureFlagBuilder("feature")
        .on(false)
        .fallthrough(fallthroughVariation(0))
        .variations(js("fall"), js("off"), js("on"))
        .build();
    FeatureFlag.EvalResult result = f.evaluate(BASE_USER, featureStore);
    
    assertNull(result.getValue());
    assertEquals(0, result.getPrerequisiteEvents().size());
  }
  
  @Test
  public void flagReturnsOffVariationIfPrerequisiteIsNotFound() throws Exception {
    FeatureFlag f0 = new FeatureFlagBuilder("feature0")
        .on(true)
        .prerequisites(Arrays.asList(new Prerequisite("feature1", 1)))
        .fallthrough(fallthroughVariation(0))
        .offVariation(1)
        .variations(js("fall"), js("off"), js("on"))
        .build();
    FeatureFlag.EvalResult result = f0.evaluate(BASE_USER, featureStore);
    
    assertEquals(js("off"), result.getValue());
    assertEquals(0, result.getPrerequisiteEvents().size());
  }
=======
  public void testPrereqCollectsEventsForPrereqs() throws EvaluationException {
    String keyA = "keyA";
    String keyB = "keyB";
    String keyC = "keyC";
    FeatureFlag flagA = newFlagWithPrereq(keyA, keyB);
    FeatureFlag flagB = newFlagWithPrereq(keyB, keyC);
    FeatureFlag flagC = newFlagOff(keyC);

    featureStore.upsert(FEATURES, flagA);
    featureStore.upsert(FEATURES, flagB);
    featureStore.upsert(FEATURES, flagC);

    LDUser user = new LDUser.Builder("userKey").build();

    FeatureFlag.EvalResult flagAResult = flagA.evaluate(user, featureStore);
    Assert.assertNotNull(flagAResult);
    Assert.assertNull(flagAResult.getValue());
    Assert.assertEquals(2, flagAResult.getPrerequisiteEvents().size());

    FeatureFlag.EvalResult flagBResult = flagB.evaluate(user, featureStore);
    Assert.assertNotNull(flagBResult);
    Assert.assertNull(flagBResult.getValue());
    Assert.assertEquals(1, flagBResult.getPrerequisiteEvents().size());
>>>>>>> 3a1d8555

  @Test
  public void flagReturnsOffVariationAndEventIfPrerequisiteIsNotMet() throws Exception {
    FeatureFlag f0 = new FeatureFlagBuilder("feature0")
        .on(true)
        .prerequisites(Arrays.asList(new Prerequisite("feature1", 1)))
        .fallthrough(fallthroughVariation(0))
        .offVariation(1)
        .variations(js("fall"), js("off"), js("on"))
        .version(1)
        .build();
    FeatureFlag f1 = new FeatureFlagBuilder("feature1")
        .on(true)
        .fallthrough(fallthroughVariation(0))
        .variations(js("nogo"), js("go"))
        .version(2)
        .build();
    featureStore.upsert(f1.getKey(), f1);        
    FeatureFlag.EvalResult result = f0.evaluate(BASE_USER, featureStore);
    
    assertEquals(js("off"), result.getValue());
    
    assertEquals(1, result.getPrerequisiteEvents().size());
    FeatureRequestEvent event = result.getPrerequisiteEvents().get(0);
    assertEquals(f1.getKey(), event.key);
    assertEquals("feature", event.kind);
    assertEquals(js("nogo"), event.value);
    assertEquals(f1.getVersion(), event.version.intValue());
    assertEquals(f0.getKey(), event.prereqOf);
  }

  @Test
<<<<<<< HEAD
  public void flagReturnsFallthroughVariationAndEventIfPrerequisiteIsMetAndThereAreNoRules() throws Exception {
    FeatureFlag f0 = new FeatureFlagBuilder("feature0")
        .on(true)
        .prerequisites(Arrays.asList(new Prerequisite("feature1", 1)))
        .fallthrough(fallthroughVariation(0))
        .offVariation(1)
        .variations(js("fall"), js("off"), js("on"))
        .version(1)
        .build();
    FeatureFlag f1 = new FeatureFlagBuilder("feature1")
=======
  public void testSegmentMatchClauseRetrievesSegmentFromStore() throws Exception {
    Segment segment = new Segment.Builder("segkey")
        .included(Arrays.asList("foo"))
        .version(1)
        .build();
    featureStore.upsert(SEGMENTS, segment);
    
    FeatureFlag flag = segmentMatchBooleanFlag("segkey");
    LDUser user = new LDUser.Builder("foo").build();
    
    FeatureFlag.EvalResult result = flag.evaluate(user, featureStore);
    Assert.assertEquals(new JsonPrimitive(true), result.getValue());
  }

  @Test
  public void testSegmentMatchClauseFallsThroughIfSegmentNotFound() throws Exception {
    FeatureFlag flag = segmentMatchBooleanFlag("segkey");
    LDUser user = new LDUser.Builder("foo").build();
    
    FeatureFlag.EvalResult result = flag.evaluate(user, featureStore);
    Assert.assertEquals(new JsonPrimitive(false), result.getValue());
  }
  
  private FeatureFlag newFlagWithPrereq(String featureKey, String prereqKey) {
    return new FeatureFlagBuilder(featureKey)
        .prerequisites(singletonList(new Prerequisite(prereqKey, 0)))
        .variations(Arrays.<JsonElement>asList(new JsonPrimitive(0), new JsonPrimitive(1)))
        .fallthrough(new VariationOrRollout(0, null))
>>>>>>> 3a1d8555
        .on(true)
        .fallthrough(fallthroughVariation(1))
        .variations(js("nogo"), js("go"))
        .version(2)
        .build();
    featureStore.upsert(f1.getKey(), f1);        
    FeatureFlag.EvalResult result = f0.evaluate(BASE_USER, featureStore);
    
    assertEquals(js("fall"), result.getValue());
    assertEquals(1, result.getPrerequisiteEvents().size());
    
    FeatureRequestEvent event = result.getPrerequisiteEvents().get(0);
    assertEquals(f1.getKey(), event.key);
    assertEquals("feature", event.kind);
    assertEquals(js("go"), event.value);
    assertEquals(f1.getVersion(), event.version.intValue());
    assertEquals(f0.getKey(), event.prereqOf);
  }

  @Test
  public void multipleLevelsOfPrerequisitesProduceMultipleEvents() throws Exception {
    FeatureFlag f0 = new FeatureFlagBuilder("feature0")
        .on(true)
        .prerequisites(Arrays.asList(new Prerequisite("feature1", 1)))
        .fallthrough(fallthroughVariation(0))
        .offVariation(1)
        .variations(js("fall"), js("off"), js("on"))
        .version(1)
        .build();
    FeatureFlag f1 = new FeatureFlagBuilder("feature1")
        .on(true)
        .prerequisites(Arrays.asList(new Prerequisite("feature2", 1)))
        .fallthrough(fallthroughVariation(1))
        .variations(js("nogo"), js("go"))
        .version(2)
        .build();
    FeatureFlag f2 = new FeatureFlagBuilder("feature2")
        .on(true)
        .fallthrough(fallthroughVariation(1))
        .variations(js("nogo"), js("go"))
        .version(3)
        .build();
    featureStore.upsert(f1.getKey(), f1);        
    featureStore.upsert(f2.getKey(), f2);        
    FeatureFlag.EvalResult result = f0.evaluate(BASE_USER, featureStore);
    
    assertEquals(js("fall"), result.getValue());    
    assertEquals(2, result.getPrerequisiteEvents().size());
    
    FeatureRequestEvent event0 = result.getPrerequisiteEvents().get(0);
    assertEquals(f2.getKey(), event0.key);
    assertEquals("feature", event0.kind);
    assertEquals(js("go"), event0.value);
    assertEquals(f2.getVersion(), event0.version.intValue());
    assertEquals(f1.getKey(), event0.prereqOf);

    FeatureRequestEvent event1 = result.getPrerequisiteEvents().get(1);
    assertEquals(f1.getKey(), event1.key);
    assertEquals("feature", event1.kind);
    assertEquals(js("go"), event1.value);
    assertEquals(f1.getVersion(), event1.version.intValue());
    assertEquals(f0.getKey(), event1.prereqOf);
  }
  
  @Test
  public void flagMatchesUserFromTargets() throws Exception {
    FeatureFlag f = new FeatureFlagBuilder("feature")
        .on(true)
        .targets(Arrays.asList(new Target(Arrays.asList("whoever", "userkey"), 2)))
        .fallthrough(fallthroughVariation(0))
        .offVariation(1)
        .variations(js("fall"), js("off"), js("on"))
        .build();
    LDUser user = new LDUser.Builder("userkey").build();
    FeatureFlag.EvalResult result = f.evaluate(user, featureStore);
    
    assertEquals(js("on"), result.getValue());
    assertEquals(0, result.getPrerequisiteEvents().size());
  }
  
  @Test
  public void flagMatchesUserFromRules() throws Exception {
    Clause clause = new Clause("key", Operator.in, Arrays.asList(js("userkey")), false);
    Rule rule = new Rule(Arrays.asList(clause), 2, null);
    FeatureFlag f = new FeatureFlagBuilder("feature")
        .on(true)
        .rules(Arrays.asList(rule))
        .fallthrough(fallthroughVariation(0))
        .offVariation(1)
        .variations(js("fall"), js("off"), js("on"))
        .build();
    LDUser user = new LDUser.Builder("userkey").build();
    FeatureFlag.EvalResult result = f.evaluate(user, featureStore);
    
    assertEquals(js("on"), result.getValue());
    assertEquals(0, result.getPrerequisiteEvents().size());
  }
  
  @Test
  public void clauseCanMatchBuiltInAttribute() throws Exception {
    Clause clause = new Clause("name", Operator.in, Arrays.asList(js("Bob")), false);
    FeatureFlag f = TestUtil.booleanFlagWithClauses(clause);
    LDUser user = new LDUser.Builder("key").name("Bob").build();
    
    assertEquals(jbool(true), f.evaluate(user, featureStore).getValue());
  }
  
  @Test
  public void clauseCanMatchCustomAttribute() throws Exception {
    Clause clause = new Clause("legs", Operator.in, Arrays.asList(jint(4)), false);
    FeatureFlag f = TestUtil.booleanFlagWithClauses(clause);
    LDUser user = new LDUser.Builder("key").custom("legs", 4).build();
    
    assertEquals(jbool(true), f.evaluate(user, featureStore).getValue());
  }
  
  @Test
  public void clauseReturnsFalseForMissingAttribute() throws Exception {
    Clause clause = new Clause("legs", Operator.in, Arrays.asList(jint(4)), false);
    FeatureFlag f = TestUtil.booleanFlagWithClauses(clause);
    LDUser user = new LDUser.Builder("key").name("Bob").build();
    
    assertEquals(jbool(false), f.evaluate(user, featureStore).getValue());
  }
  
  @Test
  public void clauseCanBeNegated() throws Exception {
    Clause clause = new Clause("name", Operator.in, Arrays.asList(js("Bob")), true);
    FeatureFlag f = TestUtil.booleanFlagWithClauses(clause);
    LDUser user = new LDUser.Builder("key").name("Bob").build();
    
    assertEquals(jbool(false), f.evaluate(user, featureStore).getValue());
  }
  
  private FeatureFlag segmentMatchBooleanFlag(String segmentKey) {
    Clause clause = new Clause("", Operator.segmentMatch, Arrays.asList(new JsonPrimitive(segmentKey)), false);
    Rule rule = new Rule(Arrays.asList(clause), 1, null);
    return new FeatureFlagBuilder("key")
        .variations(Arrays.<JsonElement>asList(new JsonPrimitive(false), new JsonPrimitive(true)))
        .fallthrough(new VariationOrRollout(0, null))
        .on(true)
        .rules(Arrays.asList(rule))
        .build();
  }
}<|MERGE_RESOLUTION|>--- conflicted
+++ resolved
@@ -1,29 +1,22 @@
 package com.launchdarkly.client;
 
-<<<<<<< HEAD
-=======
 import com.google.gson.JsonElement;
 import com.google.gson.JsonPrimitive;
 
 import org.junit.Assert;
->>>>>>> 3a1d8555
 import org.junit.Before;
 import org.junit.Test;
 
 import java.util.Arrays;
 
-<<<<<<< HEAD
 import static com.launchdarkly.client.TestUtil.fallthroughVariation;
 import static com.launchdarkly.client.TestUtil.jbool;
 import static com.launchdarkly.client.TestUtil.jint;
 import static com.launchdarkly.client.TestUtil.js;
+import static com.launchdarkly.client.VersionedDataKind.FEATURES;
+import static com.launchdarkly.client.VersionedDataKind.SEGMENTS;
 import static org.junit.Assert.assertEquals;
 import static org.junit.Assert.assertNull;
-=======
-import static com.launchdarkly.client.VersionedDataKind.FEATURES;
-import static com.launchdarkly.client.VersionedDataKind.SEGMENTS;
-import static java.util.Collections.singletonList;
->>>>>>> 3a1d8555
 
 public class FeatureFlagTest {
 
@@ -37,7 +30,6 @@
   }
 
   @Test
-<<<<<<< HEAD
   public void flagReturnsOffVariationIfFlagIsOff() throws Exception {
     FeatureFlag f = new FeatureFlagBuilder("feature")
         .on(false)
@@ -49,24 +41,9 @@
     
     assertEquals(js("off"), result.getValue());
     assertEquals(0, result.getPrerequisiteEvents().size());
-=======
-  public void testPrereqDoesNotExist() throws EvaluationException {
-    String keyA = "keyA";
-    String keyB = "keyB";
-    FeatureFlag f1 = newFlagWithPrereq(keyA, keyB);
-
-    featureStore.upsert(FEATURES, f1);
-    LDUser user = new LDUser.Builder("userKey").build();
-    FeatureFlag.EvalResult actual = f1.evaluate(user, featureStore);
-
-    Assert.assertNull(actual.getValue());
-    Assert.assertNotNull(actual.getPrerequisiteEvents());
-    Assert.assertEquals(0, actual.getPrerequisiteEvents().size());
->>>>>>> 3a1d8555
-  }
-  
-  @Test
-<<<<<<< HEAD
+  }
+
+  @Test
   public void flagReturnsNullIfFlagIsOffAndOffVariationIsUnspecified() throws Exception {
     FeatureFlag f = new FeatureFlagBuilder("feature")
         .on(false)
@@ -93,32 +70,7 @@
     assertEquals(js("off"), result.getValue());
     assertEquals(0, result.getPrerequisiteEvents().size());
   }
-=======
-  public void testPrereqCollectsEventsForPrereqs() throws EvaluationException {
-    String keyA = "keyA";
-    String keyB = "keyB";
-    String keyC = "keyC";
-    FeatureFlag flagA = newFlagWithPrereq(keyA, keyB);
-    FeatureFlag flagB = newFlagWithPrereq(keyB, keyC);
-    FeatureFlag flagC = newFlagOff(keyC);
-
-    featureStore.upsert(FEATURES, flagA);
-    featureStore.upsert(FEATURES, flagB);
-    featureStore.upsert(FEATURES, flagC);
-
-    LDUser user = new LDUser.Builder("userKey").build();
-
-    FeatureFlag.EvalResult flagAResult = flagA.evaluate(user, featureStore);
-    Assert.assertNotNull(flagAResult);
-    Assert.assertNull(flagAResult.getValue());
-    Assert.assertEquals(2, flagAResult.getPrerequisiteEvents().size());
-
-    FeatureFlag.EvalResult flagBResult = flagB.evaluate(user, featureStore);
-    Assert.assertNotNull(flagBResult);
-    Assert.assertNull(flagBResult.getValue());
-    Assert.assertEquals(1, flagBResult.getPrerequisiteEvents().size());
->>>>>>> 3a1d8555
-
+  
   @Test
   public void flagReturnsOffVariationAndEventIfPrerequisiteIsNotMet() throws Exception {
     FeatureFlag f0 = new FeatureFlagBuilder("feature0")
@@ -135,7 +87,7 @@
         .variations(js("nogo"), js("go"))
         .version(2)
         .build();
-    featureStore.upsert(f1.getKey(), f1);        
+    featureStore.upsert(FEATURES, f1);        
     FeatureFlag.EvalResult result = f0.evaluate(BASE_USER, featureStore);
     
     assertEquals(js("off"), result.getValue());
@@ -150,7 +102,6 @@
   }
 
   @Test
-<<<<<<< HEAD
   public void flagReturnsFallthroughVariationAndEventIfPrerequisiteIsMetAndThereAreNoRules() throws Exception {
     FeatureFlag f0 = new FeatureFlagBuilder("feature0")
         .on(true)
@@ -161,42 +112,12 @@
         .version(1)
         .build();
     FeatureFlag f1 = new FeatureFlagBuilder("feature1")
-=======
-  public void testSegmentMatchClauseRetrievesSegmentFromStore() throws Exception {
-    Segment segment = new Segment.Builder("segkey")
-        .included(Arrays.asList("foo"))
-        .version(1)
-        .build();
-    featureStore.upsert(SEGMENTS, segment);
-    
-    FeatureFlag flag = segmentMatchBooleanFlag("segkey");
-    LDUser user = new LDUser.Builder("foo").build();
-    
-    FeatureFlag.EvalResult result = flag.evaluate(user, featureStore);
-    Assert.assertEquals(new JsonPrimitive(true), result.getValue());
-  }
-
-  @Test
-  public void testSegmentMatchClauseFallsThroughIfSegmentNotFound() throws Exception {
-    FeatureFlag flag = segmentMatchBooleanFlag("segkey");
-    LDUser user = new LDUser.Builder("foo").build();
-    
-    FeatureFlag.EvalResult result = flag.evaluate(user, featureStore);
-    Assert.assertEquals(new JsonPrimitive(false), result.getValue());
-  }
-  
-  private FeatureFlag newFlagWithPrereq(String featureKey, String prereqKey) {
-    return new FeatureFlagBuilder(featureKey)
-        .prerequisites(singletonList(new Prerequisite(prereqKey, 0)))
-        .variations(Arrays.<JsonElement>asList(new JsonPrimitive(0), new JsonPrimitive(1)))
-        .fallthrough(new VariationOrRollout(0, null))
->>>>>>> 3a1d8555
         .on(true)
         .fallthrough(fallthroughVariation(1))
         .variations(js("nogo"), js("go"))
         .version(2)
         .build();
-    featureStore.upsert(f1.getKey(), f1);        
+    featureStore.upsert(FEATURES, f1);        
     FeatureFlag.EvalResult result = f0.evaluate(BASE_USER, featureStore);
     
     assertEquals(js("fall"), result.getValue());
@@ -233,8 +154,8 @@
         .variations(js("nogo"), js("go"))
         .version(3)
         .build();
-    featureStore.upsert(f1.getKey(), f1);        
-    featureStore.upsert(f2.getKey(), f2);        
+    featureStore.upsert(FEATURES, f1);        
+    featureStore.upsert(FEATURES, f2);        
     FeatureFlag.EvalResult result = f0.evaluate(BASE_USER, featureStore);
     
     assertEquals(js("fall"), result.getValue());    
@@ -325,6 +246,30 @@
     assertEquals(jbool(false), f.evaluate(user, featureStore).getValue());
   }
   
+  @Test
+  public void testSegmentMatchClauseRetrievesSegmentFromStore() throws Exception {
+    Segment segment = new Segment.Builder("segkey")
+        .included(Arrays.asList("foo"))
+        .version(1)
+        .build();
+    featureStore.upsert(SEGMENTS, segment);
+    
+    FeatureFlag flag = segmentMatchBooleanFlag("segkey");
+    LDUser user = new LDUser.Builder("foo").build();
+    
+    FeatureFlag.EvalResult result = flag.evaluate(user, featureStore);
+    Assert.assertEquals(new JsonPrimitive(true), result.getValue());
+  }
+
+  @Test
+  public void testSegmentMatchClauseFallsThroughIfSegmentNotFound() throws Exception {
+    FeatureFlag flag = segmentMatchBooleanFlag("segkey");
+    LDUser user = new LDUser.Builder("foo").build();
+    
+    FeatureFlag.EvalResult result = flag.evaluate(user, featureStore);
+    Assert.assertEquals(new JsonPrimitive(false), result.getValue());
+  }
+ 
   private FeatureFlag segmentMatchBooleanFlag(String segmentKey) {
     Clause clause = new Clause("", Operator.segmentMatch, Arrays.asList(new JsonPrimitive(segmentKey)), false);
     Rule rule = new Rule(Arrays.asList(clause), 1, null);
