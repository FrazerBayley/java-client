--- conflicted
+++ resolved
@@ -267,11 +267,8 @@
 
       t.exec();
     }
-<<<<<<< HEAD
     cache.invalidateAll();
-=======
     initCache.put(INIT_KEY, true);
->>>>>>> e1f949a5
   }
 
   /**
