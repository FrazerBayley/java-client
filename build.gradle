--- conflicted
+++ resolved
@@ -19,11 +19,7 @@
 
 allprojects {
     group = 'com.launchdarkly'
-<<<<<<< HEAD
-    version = "1.0.2"
-=======
     version = "2.0.0-SNAPSHOT"
->>>>>>> 3b54ca76
     sourceCompatibility = 1.7
     targetCompatibility = 1.7
 }
